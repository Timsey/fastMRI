"""
Copyright (c) Facebook, Inc. and its affiliates.

This source code is licensed under the MIT license found in the
LICENSE file in the root directory of this source tree.
"""

import contextlib
from typing import Optional, Sequence, Tuple, Union

import numpy as np
import torch


@contextlib.contextmanager
def temp_seed(rng: np.random, seed: Optional[Union[int, Tuple[int, ...]]]):
    if seed is None:
        try:
            yield
        finally:
            pass
    else:
        state = rng.get_state()
        rng.seed(seed)
        try:
            yield
        finally:
            rng.set_state(state)


class MaskFunc:
    """
    An object for GRAPPA-style sampling masks.

    This crates a sampling mask that densely samples the center while
    subsampling outer k-space regions based on the undersampling factor.
    """

    def __init__(self, center_fractions: Sequence[float], accelerations: Sequence[int]):
        """
        Args:
            center_fractions: Fraction of low-frequency columns to be retained.
                If multiple values are provided, then one of these numbers is
                chosen uniformly each time.
            accelerations: Amount of under-sampling. This should have the same
                length as center_fractions. If multiple values are provided,
                then one of these is chosen uniformly each time.
        """
        if not len(center_fractions) == len(accelerations):
            raise ValueError(
                "Number of center fractions should match number of accelerations"
            )

        self.center_fractions = center_fractions
        self.accelerations = accelerations
        self.rng = np.random.RandomState()  # pylint: disable=no-member

    def __call__(
        self, shape: Sequence[int], seed: Optional[Union[int, Tuple[int, ...]]] = None
    ) -> torch.Tensor:
        raise NotImplementedError

    def choose_acceleration(self):
        """Choose acceleration based on class parameters."""
        choice = self.rng.randint(0, len(self.accelerations))
        center_fraction = self.center_fractions[choice]
        acceleration = self.accelerations[choice]

        return center_fraction, acceleration


class RandomMaskFunc(MaskFunc):
    """
    RandomMaskFunc creates a sub-sampling mask of a given shape.

    The mask selects a subset of columns from the input k-space data. If the
    k-space data has N columns, the mask picks out:
        1. N_low_freqs = (N * center_fraction) columns in the center
           corresponding to low-frequencies.
        2. The other columns are selected uniformly at random with a
        probability equal to: prob = (N / acceleration - N_low_freqs) /
        (N - N_low_freqs). This ensures that the expected number of columns
        selected is equal to (N / acceleration).

    It is possible to use multiple center_fractions and accelerations, in which
    case one possible (center_fraction, acceleration) is chosen uniformly at
    random each time the RandomMaskFunc object is called.

    For example, if accelerations = [4, 8] and center_fractions = [0.08, 0.04],
    then there is a 50% probability that 4-fold acceleration with 8% center
    fraction is selected and a 50% probability that 8-fold acceleration with 4%
    center fraction is selected.
    """

    def __call__(
        self, shape: Sequence[int], seed: Optional[Union[int, Tuple[int, ...]]] = None
    ) -> torch.Tensor:
        """
        Create the mask.

        Args:
            shape: The shape of the mask to be created. The shape should have
                at least 3 dimensions. Samples are drawn along the second last
                dimension.
            seed: Seed for the random number generator. Setting the seed
                ensures the same mask is generated each time for the same
                shape. The random state is reset afterwards.

        Returns:
            A mask of the specified shape.
        """
        if len(shape) < 3:
            raise ValueError("Shape should have 3 or more dimensions")

        with temp_seed(self.rng, seed):
            num_cols = shape[-2]
            center_fraction, acceleration = self.choose_acceleration()

            # create the mask
            num_low_freqs = int(round(num_cols * center_fraction))
            prob = (num_cols / acceleration - num_low_freqs) / (
                num_cols - num_low_freqs
            )
            mask = self.rng.uniform(size=num_cols) < prob
            pad = (num_cols - num_low_freqs + 1) // 2
            mask[pad : pad + num_low_freqs] = True

            # reshape the mask
            mask_shape = [1 for _ in shape]
            mask_shape[-2] = num_cols
            mask = torch.from_numpy(mask.reshape(*mask_shape).astype(np.float32))

        return mask


class EquispacedMaskFunc(MaskFunc):
    """
    EquispacedMaskFunc creates a sub-sampling mask of a given shape.

    The mask selects a subset of columns from the input k-space data. If the
    k-space data has N columns, the mask picks out:
        1. N_low_freqs = (N * center_fraction) columns in the center
           corresponding tovlow-frequencies.
        2. The other columns are selected with equal spacing at a proportion
           that reaches the desired acceleration rate taking into consideration
           the number of low frequencies. This ensures that the expected number
           of columns selected is equal to (N / acceleration)

    It is possible to use multiple center_fractions and accelerations, in which
    case one possible (center_fraction, acceleration) is chosen uniformly at
    random each time the EquispacedMaskFunc object is called.

    Note that this function may not give equispaced samples (documented in
    https://github.com/facebookresearch/fastMRI/issues/54), which will require
    modifications to standard GRAPPA approaches. Nonetheless, this aspect of
    the function has been preserved to match the public multicoil data.
    """

    def __init__(
        self,
        center_fractions: Sequence[float],
        accelerations: Sequence[int],
        skip_low_freqs: Optional[bool] = False,
        skip_around_low_freqs: Optional[bool] = False,
    ):
        """
        Args:
            center_fractions: Fraction of low-frequency columns to be retained.
                If multiple values are provided, then one of these numbers is
                chosen uniformly each time.
            accelerations: Amount of under-sampling. This should have the same
                length as center_fractions. If multiple values are provided,
                then one of these is chosen uniformly each time.
            skip_low_freqs: Whether to skip already sampled low-frequency lines
<<<<<<< HEAD
                for the purposes of determining where equispaced lines should be.
                Set this `True` to guarantee the same number of sampled lines for
                all masks with a given (acceleration, center_fraction) setting.
            skip_around_low_freqs: Whether to also skip the two k-space lines right
                next to the already sampled low-frequency region. Used to guarantee
                that equispaced sampling doesn't extend the low-frequency region.
                This is mostly useful for VarNet, since it guarantees the same number
                of low-frequency lines are used for the sensitivity map calculation
                for all masks with a given (acceleration, center_fraction) setting.
                This argument has no effect when `skip_low_freqs` is `False`.
=======
                for the purposes of determining where equispaced lines should be. 
                Set this `True` to guarantee the same number of sampled lines for 
                all masks with a given (acceleration, center_fraction) setting.
            skip_around_low_freqs: Whether to also skip the two k-space lines right
                next to the already sampled low-frequency region. Used to guarantee 
                that equispaced sampling doesn't extend the low-frequency region. 
                This is mostly useful for VarNet, since it guarantees the same number 
                of low-frequency lines are used for the sensitivity map calculation
                for all masks with a given (acceleration, center_fraction) setting. 
                This argument has no effect when `skip_low_freqs` is `False`. 
>>>>>>> 5f84bafe
        """
        super().__init__(center_fractions, accelerations)
        self.skip_low_freqs = skip_low_freqs
        self.skip_around_low_freqs = skip_around_low_freqs

    def __call__(
        self, shape: Sequence[int], seed: Optional[Union[int, Tuple[int, ...]]] = None
    ) -> torch.Tensor:
        """
        Args:
            shape: The shape of the mask to be created. The shape should have
                at least 3 dimensions. Samples are drawn along the second last
                dimension.
            seed: Seed for the random number generator. Setting the seed
                ensures the same mask is generated each time for the same
                shape. The random state is reset afterwards.

        Returns:
            A mask of the specified shape.
        """
        if len(shape) < 3:
            raise ValueError("Shape should have 3 or more dimensions")

        with temp_seed(self.rng, seed):
            center_fraction, acceleration = self.choose_acceleration()
            num_cols = shape[-2]
            num_low_freqs = int(round(num_cols * center_fraction))

            # create the mask
            mask = np.zeros(num_cols, dtype=np.float32)
            pad = (num_cols - num_low_freqs + 1) // 2
            mask[pad : pad + num_low_freqs] = True

            # If everything has been sampled in the center: we don't need to sample anything else.
            if num_low_freqs * acceleration >= num_cols:
                if self.skip_low_freqs:
                    buffer = 0
                    if self.skip_around_low_freqs:
                        buffer = 2
                    # Compute the adjusted acceleration according to having
                    #  (num_low_freqs + buffer) center lines.
                    adjusted_accel = (
                        acceleration * (num_low_freqs + buffer - num_cols)
                    ) / (num_low_freqs * acceleration - num_cols)
                    offset = self.rng.randint(0, round(adjusted_accel) - 1)

                    # Select samples from the remaining columns
                    accel_samples = np.arange(
                        offset, num_cols - num_low_freqs - buffer - 1, adjusted_accel
                    )
                    accel_samples = np.around(accel_samples).astype(np.uint)

                    skip = (
                        num_low_freqs + buffer
                    )  # Skip low freq AND optionally lines right next to it
                    for sample in accel_samples:
                        if sample < pad - buffer // 2:
                            mask[sample] = True
                        else:  # sample is further than center, so skip low_freqs
                            mask[int(sample + skip)] = True
                else:  # Default behaviour
                    # determine acceleration rate by adjusting for the number of low frequencies
                    adjusted_accel = (acceleration * (num_low_freqs - num_cols)) / (
                        num_low_freqs * acceleration - num_cols
                    )
                    offset = self.rng.randint(0, round(adjusted_accel))

                    accel_samples = np.arange(offset, num_cols - 1, adjusted_accel)
                    accel_samples = np.around(accel_samples).astype(np.uint)
                    mask[accel_samples] = True

            # reshape the mask
            mask_shape = [1 for _ in shape]
            mask_shape[-2] = num_cols
            mask = torch.from_numpy(mask.reshape(*mask_shape).astype(np.float32))

        return mask


def create_mask_for_mask_type(
    mask_type_str: str,
    center_fractions: Sequence[float],
    accelerations: Sequence[int],
    skip_low_freqs: Optional[bool] = False,
    skip_around_low_freqs: Optional[bool] = False,
) -> MaskFunc:
    """
    Creates a mask of the specified type.

    Args:
        center_fractions: What fraction of the center of k-space to include.
        accelerations: What accelerations to apply.
        skip_low_freqs: Only used for EquispacedMaskFunc.
        skip_around_low_freqs: Only used for EquispacedMaskFunc.
    """
    if mask_type_str == "random":
        return RandomMaskFunc(center_fractions, accelerations)
    elif mask_type_str == "equispaced":
        return EquispacedMaskFunc(
            center_fractions, accelerations, skip_low_freqs, skip_around_low_freqs
        )
    else:
        raise Exception(f"{mask_type_str} not supported")<|MERGE_RESOLUTION|>--- conflicted
+++ resolved
@@ -172,7 +172,6 @@
                 length as center_fractions. If multiple values are provided,
                 then one of these is chosen uniformly each time.
             skip_low_freqs: Whether to skip already sampled low-frequency lines
-<<<<<<< HEAD
                 for the purposes of determining where equispaced lines should be.
                 Set this `True` to guarantee the same number of sampled lines for
                 all masks with a given (acceleration, center_fraction) setting.
@@ -183,19 +182,8 @@
                 of low-frequency lines are used for the sensitivity map calculation
                 for all masks with a given (acceleration, center_fraction) setting.
                 This argument has no effect when `skip_low_freqs` is `False`.
-=======
-                for the purposes of determining where equispaced lines should be. 
-                Set this `True` to guarantee the same number of sampled lines for 
-                all masks with a given (acceleration, center_fraction) setting.
-            skip_around_low_freqs: Whether to also skip the two k-space lines right
-                next to the already sampled low-frequency region. Used to guarantee 
-                that equispaced sampling doesn't extend the low-frequency region. 
-                This is mostly useful for VarNet, since it guarantees the same number 
-                of low-frequency lines are used for the sensitivity map calculation
-                for all masks with a given (acceleration, center_fraction) setting. 
-                This argument has no effect when `skip_low_freqs` is `False`. 
->>>>>>> 5f84bafe
-        """
+        """
+
         super().__init__(center_fractions, accelerations)
         self.skip_low_freqs = skip_low_freqs
         self.skip_around_low_freqs = skip_around_low_freqs
